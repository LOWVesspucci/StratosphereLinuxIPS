import multiprocessing
import time
from slips.core.database import __database__
import json
from datetime import datetime
from datetime import timedelta
import configparser
import platform

# Evidence Process
class EvidenceProcess(multiprocessing.Process):
    """ 
    A class to process the evidence from the alerts and update the threat level 
    It only work on evidence for IPs that were profiled
    This should be converted into a module 
    """
    def __init__(self, inputqueue, outputqueue, config):
        self.myname = 'Evidence'
        multiprocessing.Process.__init__(self)
        self.inputqueue = inputqueue
        self.outputqueue = outputqueue
        self.config = config
        # Start the DB
        __database__.start(self.config)
        self.separator = __database__.separator
        # Read the configuration
        self.read_configuration()
        # Subscribe to channel 'tw_modified'
        self.c1 = __database__.subscribe('evidence_added')
        # Set the timeout based on the platform. This is because the pyredis lib does not have officially recognized the timeout=None as it works in only macos and timeout=-1 as it only works in linux
        if platform.system() == 'Darwin':
            # macos
            self.timeout = None
        elif platform.system() == 'Linux':
<<<<<<< HEAD
            # now linux also needs to be non-negative
            self.timeout = None
=======
    # linux
            self.timeout = -1
>>>>>>> cf16462c
        else:
            #??
            self.timeout = None

    def print(self, text, verbose=1, debug=0):
        """ 
        Function to use to print text using the outputqueue of slips.
        Slips then decides how, when and where to print this text by taking all the prcocesses into account

        Input
         verbose: is the minimum verbosity level required for this text to be printed
         debug: is the minimum debugging level required for this text to be printed
         text: text to print. Can include format like 'Test {}'.format('here')
        
        If not specified, the minimum verbosity level required is 1, and the minimum debugging level is 0
        """

        vd_text = str(int(verbose) * 10 + int(debug))
        self.outputqueue.put(vd_text + '|' + self.myname + '|[' + self.myname + '] ' + str(text))

    def read_configuration(self):
        """ Read the configuration file for what we need """
        # Get the format of the time in the flows
        try:
            self.timeformat = self.config.get('timestamp', 'format')
        except (configparser.NoOptionError, configparser.NoSectionError, NameError):
            # There is a conf, but there is no option, or no section or no configuration file specified
            self.timeformat = '%Y/%m/%d %H:%M:%S.%f'

        # Read the width of the TW
        try:
            data = self.config.get('parameters', 'time_window_width')
            self.width = float(data)
        except ValueError:
            # Its not a float
            if 'only_one_tw' in data:
                # Only one tw. Width is 10 9s, wich is ~11,500 days, ~311 years
                self.width = 9999999999
        except configparser.NoOptionError:
            # By default we use 300 seconds, 5minutes
            self.width = 300.0
        except (configparser.NoOptionError, configparser.NoSectionError, NameError):
            # There is a conf, but there is no option, or no section or no configuration file specified
            self.width = 300.0
        # Limit any width to be > 0. By default we use 300 seconds, 5minutes
        if self.width < 0:
            self.width = 300.0

        # Get the detection threshold
        try:
            self.detection_threshold = float(self.config.get('detection', 'evidence_detection_threshold'))
        except (configparser.NoOptionError, configparser.NoSectionError, NameError):
            # There is a conf, but there is no option, or no section or no configuration file specified, by default...
            self.detection_threshold = 2
        self.outputqueue.put('10|evidence|Detection Threshold: {} attacks per minute ({} in the current time window width)'.format(self.detection_threshold, self.detection_threshold * self.width / 60 ))


    def run(self):
        try:
            # Adapt this process to process evidence from only IPs and not profileid or twid
            while True:
                # Wait for a message from the channel that a TW was modified
                message = self.c1.get_message(timeout=self.timeout)
                if message['channel'] == 'evidence_added':
                    # Get the profileid and twid
                    try:
                        profileid = message['data'].split(':')[0]
                        twid = message['data'].split(':')[1]
                    except AttributeError:
                        # When the channel is created the data '1' is sent
                        return True
                        # continue
                    evidence = __database__.getEvidenceForTW(profileid, twid)
                    if evidence:
                        evidence = json.loads(evidence)
                        # The accumulated threat level is for all the types of evidence for this profile
                        accumulated_threat_level = 0.0
                        ip = profileid.split(self.separator)[1]
                        self.print('Evidence for IP {}'.format(ip), 5, 0)
                        for key in evidence:
                            data = evidence[key]
                            self.print('\tEvidence for key {}'.format(key), 5, 0)
                            confidence = float(data[0])
                            threat_level = float(data[1])
                            description = data[2]
                            # Compute the moving average of evidence
                            new_threat_level = threat_level * confidence
                            self.print('\t\tWeighted Threat Level: {}'.format(new_threat_level), 5, 0)
                            accumulated_threat_level += new_threat_level
                            self.print('\t\tAccumulated Threat Level: {}'.format(accumulated_threat_level), 5, 0)

                        # This is the part to detect if the accumulated evidence was enough for generating a detection
                        # The detection should be done in attacks per minute. The parameter in the configuration is attacks per minute
                        # So find out how many attacks corresponds to the width we are using
                        # 60 because the width is specified in seconds
                        detection_threshold_in_this_width = self.detection_threshold * self.width / 60
                        if accumulated_threat_level >= detection_threshold_in_this_width:
                            # if this profile was not already blocked in this TW
                            if not __database__.getBlockingRequest(profileid, twid):
                                self.print('\tDETECTED IP: {}. Accumulated evidence: {}'.format(ip, accumulated_threat_level), 1,0)
                                __database__.setBlockingRequest(profileid, twid)
                            
        except KeyboardInterrupt:
            self.outputqueue.put('01|evidence|[Evidence] Stopping the Evidence Process')
            return True
        except Exception as inst:
            self.outputqueue.put('01|evidence|[Evidence] Error in the Evidence Process')
            self.outputqueue.put('01|evidence|[Evidence] {}'.format(type(inst)))
            self.outputqueue.put('01|evidence|[Evidence] {}'.format(inst))
            return True<|MERGE_RESOLUTION|>--- conflicted
+++ resolved
@@ -32,13 +32,8 @@
             # macos
             self.timeout = None
         elif platform.system() == 'Linux':
-<<<<<<< HEAD
             # now linux also needs to be non-negative
             self.timeout = None
-=======
-    # linux
-            self.timeout = -1
->>>>>>> cf16462c
         else:
             #??
             self.timeout = None
