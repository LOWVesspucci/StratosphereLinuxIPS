# This configuration file controls several aspects of the working of Slips


#####################
# [1] Input Processing

# Regular expresions to separate the columns
[regexes]
# If not specified no format checking occures on that column. 
# This could be helpful when slips receives different input formats on the same port. 
# By default columns are verified to see if they are comma separated or TAB separated.
column0 = r'\d{1,2}:\d{1,2}:\d{2,4}\s\d{1,2}:\d{1,2}:\d{1,2}.\d+'
column1 = r'\d+'

# Format of the timestamp used in the column startTime. This is the default used by slips. Remember to always use our ra.conf file when reading flows into slips.
[timestamp]
# Default format for argus flows in slips
format = %Y/%m/%d %H:%M:%S.%f
# Other format
#format = %m-%d-%y %H:%M:%S.%f




#####################
# [2] Logging of Errors 
# This controls the debug output of slips in a log file. The logging is related to errors and situations about the working of the program.
[logging]
logfile = ./slips.log
# Minimum debug level to show. From the level selected, down, everything will be shown
# logging.DEBUG    Detailed information, typically of interest only when diagnosing problems.
# logging.INFO    Confirmation that things are working as expected.
# logging.WARNING    An indication that something unexpected happened, or indicative of some problem in the near future (e.g. ‘disk space low’). The software is still working as expected.
# logging.ERROR    Due to a more serious problem, the software has not been able to perform some function.
# logging.CRITICAL    A serious error, indicating that the program itself may be unable to continue running.
loglevel = WARNING
# The loglevel works for the file, but the console log is fixed to CRITICAL. This is different from the debug parameter.





#####################
# [3] Parameters that can be also specified with modifiers in the command line

# [3.1] This controls the output of slips in the console 
[parameters]
# The verbosity is related to how much data you want to see about the detections useful for an administrator, behaviors, normal and malicious traffic, etc.
verbose = 2
# The debugging is related to how much you want to see about the inner workings of the algorithm, how the models are compared, the flows coming from the file, etc.
debug = 1

# [3.2] The width of the time window used
# 1 minute
#time_window_width = 60
# 5 min
#time_window_width = 300
# 1 hour
time_window_width = 3600
# 1 day
#time_window_width = 86400
#  One time window only. Is like if not time windows were used. Beware that the names of the files for the TW have a year in the name that is 100 years back.
#time_window_width = 'only_one_tw'

# [3.3] Home Network
#home_network = 192.168.0.0/16
#home_network = 10.0.0.0/8
#home_network = 172.16.0.0/12
#home_network = 147.32.0.0/16

# The home_network variable can also be an individual IP address, so you can focus on a specific host
#home_network = 10.0.0.123


# [3.4] How often should we create log files? In seconds
log_report_time = 5

# [3.5] Analyze only what goes OUT of the home_net? or also what is coming IN the home_net?
# Options: out, all
# In the _out_ configuration we only pay attention to what each IP in the home net _produces_. We look at the traffic _originating_ from the home net only. The behavior of each IP. If its attacked from the outside we don't process that
analysis_direction = out

# In the _all_ configuration we still only create 1 profile for each IP in the home net (opposite to 1 profile for each external IP connecting to the home net), but when the external IPs connect to the hosts int he home net, we process that traffic also.
# This is useful if you want to know how you are attacked also.
#analysis_direction = all

# Parameter to know if we should create the log files or not. Only yes or no
create_log_files = yes

# Default pcap packet filter. Used with zeek
#pcapfilter = 'ip or not ip'
# If you want more important traffic and forget the multicast and broadcast stuff, you can use
pcapfilter = 'not icmp and not multicast and not broadcast and not arp and not port 5353 and not port 67'

# Should we delete the previously stored data in the DB when we start??
# By default False. Meaning we DELETE the DB by default.
deletePrevdb = True
# You can remember the data in all the previous runs of the DB if you put False. Redis will remember as long as the redis server is not down. The persistance is on the memory, not disk.
#deletePrevdb = False

# Set the label for all the flows that are being read. For now only normal and malware directly. No option for setting labels with a filter
#label = normal
label = malicious








#####################
# [4] Configuration for the detections
[detection]
# This threshold means: minimum confirmed attacks per minute needed to generate an alert
evidence_detection_threshold = 0.1
#evidence_detection_threshold = 0.25
#evidence_detection_threshold = 1
#evidence_detection_threshold = 2
#evidence_detection_threshold = 10







#####################
# [5] Generic Confs for the modules or to process the modules
[modules]
# List of modules to ignore. By default we always ignore the template! do not remove it from the list
#disable = ['TemplateModule', 'MLdetection1']
#disable = ['TemplateModule','cc-detector-1', 'threatintelligence1']
disable = ['TemplateModule','cc-detector-1']
# Example, do not load the geoip module
#disable = ['GeoIP', 'TemplateModule']

# Default Path to the folder with files holding malcious IPs
# All the files in this folder are read and the IPs are considered malicious
# The format of the files must be, per line:
# ip,description
malicious_ip_file_path = modules/ThreatIntelligence1/malicious_ips_files/

# For each line in timeline file there is timestamp. By default the timestamp is seconds in unix time. However
# by setting this variable to "True" value the time will be human readable.
timeline_human_timestamp = True

# Update period of malicious IPs in Threat Intelligence module. How often should we update the malicious IPs?
# The expected value in seconds. 
# 1 day = 86400 seconds
malicious_ips_update_period = 86400



#####################
# [6] Specific configuration for the module MLdetection1
[MLdetection1]
# The mode 'train' should be used to tell the MLdetection1 module that the flows received are all for training. 
# A label should be provided
#mode = train

# The mode 'test' should be used after training the models, to test in unknown data.
# You should have trained at least once with 'Normal' data and once with 'Malicious' data in order for the test to work.
mode = test

#####################
# [7] Configuration of the VT module
[virustotal]
# This is the path to the API key. The file should contain the key at the start of the first line, and nothing more.
# If no key is found, VT module will not be started.
<<<<<<< HEAD
api_key_file = modules/virustotal/api_key_
=======
#api_key_file = modules/virustotal/api_key_slow
api_key_file = modules/virustotal/api_key_secret
>>>>>>> c699fc4f

<|MERGE_RESOLUTION|>--- conflicted
+++ resolved
@@ -168,10 +168,6 @@
 [virustotal]
 # This is the path to the API key. The file should contain the key at the start of the first line, and nothing more.
 # If no key is found, VT module will not be started.
-<<<<<<< HEAD
-api_key_file = modules/virustotal/api_key_
-=======
 #api_key_file = modules/virustotal/api_key_slow
 api_key_file = modules/virustotal/api_key_secret
->>>>>>> c699fc4f
 
