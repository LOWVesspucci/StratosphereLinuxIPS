--- conflicted
+++ resolved
@@ -15,12 +15,17 @@
 from modules.markov_models_1 import __markov_models__
 from os import listdir
 from os.path import isfile, join
-<<<<<<< HEAD
+import logging
+import re
+import ConfigParser
 from ip_handler import IpHandler
 from utils import SignalHandler
 import random
 
 version = '0.3.4'
+logging.basicConfig(filename='slips.log', level=logging.ERROR)
+logger = logging.getLogger(__name__)
+timeStampFormat = '%Y/%m/%d %H:%M:%S.%f'  # default format is overwritten by the value from the config file (if specified)
 
 def timing(f):
     """ Function to measure the time another function takes."""
@@ -32,21 +37,9 @@
         return ret
     return wrap
 
-#Tuple
-=======
-import logging
-import re
-import ConfigParser
-
-version = '0.3.3alpha'
-logging.basicConfig(filename='slips.log', level=logging.ERROR)
-logger = logging.getLogger(__name__)
-
-timeStampFormat = '%Y/%m/%d %H:%M:%S.%f'  # default format is overwritten by the value from the config file (if specified)
-
 
 ###################
->>>>>>> f94a7a2a
+# Tuple
 class Tuple(object):
     """ The class to simply handle tuples """
     def __init__(self, tuple4):
@@ -387,11 +380,7 @@
 # Process
 class Processor(multiprocessing.Process):
     """ A class process to run the process of the flows """
-<<<<<<< HEAD
-    def __init__(self, queue, slot_width, get_whois, verbose, amount, dontdetect, threshold, debug, whitelist, sdw_width):
-=======
-    def __init__(self, queue, slot_width, get_whois, verbose, amount, dontdetect, config):
->>>>>>> f94a7a2a
+    def __init__(self, queue, slot_width, get_whois, verbose, amount, dontdetect, threshold, debug, whitelist, sdw_width, config):
         multiprocessing.Process.__init__(self)
         self.get_whois = get_whois
         self.verbose = verbose
@@ -405,7 +394,6 @@
         self.slot_endtime = -1
         self.slot_width = slot_width
         self.dontdetect = dontdetect
-<<<<<<< HEAD
         self.ip_handler = IpHandler(self.verbose, self.debug,self.get_whois)
         self.detection_threshold = threshold;
         # Used to keep track in which time window we are currently in (also total amount of tw)
@@ -413,9 +401,7 @@
         self.ip_whitelist = whitelist
         #CHANGE THIS
         self.sdw_width = sdw_width
-=======
         self.config = config
->>>>>>> f94a7a2a
 
     def get_tuple(self, tuple4):
         """ Get the values and return the correct tuple for them """
@@ -435,7 +421,6 @@
         Process the tuples when we are out of the time slot
         last_tw specifies if we know this is the last time window. So we don't add the flow into the 'next' one. There was a problem were we store the last flow twice.
         """
-<<<<<<< HEAD
         try:
             # Outside the slot
             if self.verbose > 1:
@@ -475,7 +460,7 @@
                 del self.tuples[id]
             """
             # Move the time window times
-            self.slot_starttime = datetime.strptime(column_values[0], '%Y/%m/%d %H:%M:%S.%f')
+            self.slot_starttime = datetime.strptime(column_values[0], timeStampFormat)
             self.slot_endtime = self.slot_starttime + self.slot_width
 
             # If not the last TW. Put the last flow received in the next slot, because it overcome the threshold and it was not processed
@@ -503,55 +488,6 @@
             print inst.args      # arguments stored in .args
             print inst           # __str__ allows args to printed directly
             exit(-1)
-=======
-        # Outside the slot
-        if self.verbose:
-            print cyan( 'Slot Started: {}, finished: {}. ({} connections)'.format(self.slot_starttime, self.slot_endtime, len(self.tuples_in_this_time_slot)))
-            for tuple4 in self.tuples:
-                tuple = self.get_tuple(tuple4)
-                if tuple.amount_of_flows > self.amount and tuple.should_be_printed:
-                    if not tuple.desc and self.get_whois:
-                        tuple.get_whois_data()
-                    print tuple.print_tuple_detected()
-                # Clear the color because we already print it
-                if tuple.color == red:
-                    tuple.set_color(yellow)
-                # After printing the tuple in this time slot, we should not
-                # print it again unless we see some of its flows.
-                if tuple.should_be_printed:
-                    tuple.dont_print()
-        # After each timeslot finishes forget the tuples that are too big. This
-        # is useful when a tuple has a very very long state that is not so
-        # useful to us. Later we forget it when we detect it or after a long
-        # time.
-        ids_to_delete = []
-        for tuple in self.tuples:
-            # We cut the strings of letters regardless of it being detected
-            # before.
-            if self.tuples[tuple].amount_of_flows > 100:
-                if self.verbose > 3:
-                    print 'Delete all the letters because there were more than 100 and it was detected. Start again with this tuple.'
-                ids_to_delete.append(self.tuples[tuple].get_id())
-        # Actually delete them
-        for id in ids_to_delete:
-            del self.tuples[id]
-        # Move the time slot
-        self.slot_starttime = datetime.strptime(column_values[0], timeStampFormat)
-        self.slot_endtime = self.slot_starttime + self.slot_width
-
-        # Put the last flow received in the next slot, because it overcome the
-        # threshold and it was not processed
-        tuple4 = column_values[3] + '-' + column_values[6] + '-' + column_values[7] + '-' + column_values[2]
-        tuple = self.get_tuple(tuple4)
-        if self.verbose:
-            if len(tuple.state) == 0:
-                tuple.set_color(red)
-        tuple.add_new_flow(column_values)
-        # Detect the first flow of the future timeslot
-        self.detect(tuple)
-        # Empty the tuples in this time window
-        self.tuples_in_this_time_slot = {}
->>>>>>> f94a7a2a
 
     def detect(self, tuple):
         """
@@ -590,7 +526,8 @@
             sys.exit(1)
 
     def parseFlow(self, line):
-        """ A function to parse the incoming flows according to the config file"""
+        """ A function to read the config file and parse the incoming flows according to the config file"""
+        """ THIS SHOULD BE CALLED ONCE"""
         if (config.has_option('delimiter', 'regex')):
             try:
                 fdelimiter = config.get('delimiter', 'regex')
@@ -608,7 +545,6 @@
             nline = ','.join(line.strip().split(',')[:13])
             return nline.split(',')
 
-
     def run(self):
         try:
             while True:
@@ -618,19 +554,23 @@
                         # Process this flow
                         column_values = self.parseFlow(line)
                         try:
-<<<<<<< HEAD
-                            column_values = nline.split(',')
-                            # 0:starttime, 1:dur, 2:proto, 3:saddr, 4:sport, 5:dir, 6:daddr: 7:dport, 8:state, 9:stos,  10:dtos, 11:pkts, 12:bytes
-                            # check if ip is not in whitelist
+                            # check if the Ip is not in the whitelist
                             if not column_values[3] in self.ip_whitelist:
                                 if self.slot_starttime == -1:
                                     # First flow
                                     try:
-                                        self.slot_starttime = datetime.strptime(column_values[0], '%Y/%m/%d %H:%M:%S.%f')
+                                        if config.has_option('timestamp', 'format'):
+                                            timeStampFormat = config.get('timestamp', 'format')
+                                        self.slot_starttime = datetime.strptime(column_values[0], timeStampFormat)
                                     except ValueError:
+                                        logger.error("Invalid timestamp format: " + timeStampFormat)
+                                        # Should this be a continue or pass?
                                         continue
                                     self.slot_endtime = self.slot_starttime + self.slot_width
-                                flowtime = datetime.strptime(column_values[0], '%Y/%m/%d %H:%M:%S.%f')
+                                try:
+                                    flowtime = datetime.strptime(column_values[0], timeStampFormat)
+                                except ValueError:
+                                    logger.error("Invalid timestamp format: " + timeStampFormat)
                                 if flowtime >= self.slot_starttime and flowtime < self.slot_endtime:
                                     # Inside the slot
                                     tuple4 = column_values[3]+'-'+column_values[6]+'-'+column_values[7]+'-'+column_values[2]
@@ -664,43 +604,6 @@
                                     print blue("Skipping flow with whitelisted ip: {}".format(column_values[3]))
                         except UnboundLocalError:
                             print 'Probably empty file.'
-=======
-                            if self.slot_starttime == -1:
-                                # First flow
-                                try:
-                                    if config.has_option('timestamp', 'format'):
-                                        timeStampFormat = config.get('timestamp', 'format')
-                                    self.slot_starttime = datetime.strptime(column_values[0], timeStampFormat)
-                                    # If not?
-                                except ValueError:
-                                    logger.error("Invalid timestamp format: " + timeStampFormat)
-                                    continue
-                                self.slot_endtime = self.slot_starttime + self.slot_width
-                                # flowtime = # datetime.strptime(column_values[0], '%Y/%m/%d %H:%M:%S.%f')
-                            try:
-                                flowtime = datetime.strptime(column_values[0], timeStampFormat)
-                            except ValueError:
-                                logger.error(
-                                    "Invalid timestamp format: " + timeStampFormat)
-
-                            if flowtime >= self.slot_starttime and flowtime < self.slot_endtime:
-                                # Inside the slot
-                                tuple4 = column_values[3] + '-' + column_values[6] + '-' + column_values[7] + '-' + column_values[2]
-                                tuple = self.get_tuple(tuple4)
-                                self.tuples_in_this_time_slot[tuple.get_id()] = tuple
-                                if self.verbose:
-                                    if len(tuple.state) == 0:
-                                        tuple.set_color(red)
-                                tuple.add_new_flow(column_values)
-                                # Detection
-                                self.detect(tuple)
-                            elif flowtime > self.slot_endtime:
-                                # Out of time slot
-                                self.process_out_of_time_slot(column_values)
-                        except UnboundLocalError:
-                            logger.error( "Unbound error, Probable empty file.", exc_info=True)
-                            print 'Probable empty file.'
->>>>>>> f94a7a2a
                     else:
                         try:
                             # Process the last flows in the last time slot
@@ -713,11 +616,6 @@
                             # Here for some reason we still miss the last flow. But since is just one i will let it go for now.
                         # Just Return
                         return True
-<<<<<<< HEAD
-=======
-                else:
-                    time.sleep(1)
->>>>>>> f94a7a2a
         except KeyboardInterrupt:
             # Print Summary of detections in the last Time Window
             #self.ip_handler.print_addresses(flowtime, flowtime, self.detection_threshold,self.sdw_width, True)
@@ -731,8 +629,17 @@
             print inst           # __str__ allows args to printed directly
             sys.exit(1)
 
-
-<<<<<<< HEAD
+def readFileContent(path):
+    """ TODO: add description """
+    print path
+    try:
+        with open(path) as f:
+            content = f.readlines()
+            f.close()
+            return [x.strip() for x in content]
+    except Exception:
+        logger.error("Error opening flow file.", exc_info=True)
+
 ####################
 # Main
 ####################
@@ -744,6 +651,7 @@
     # Parse the parameters
     parser = argparse.ArgumentParser()
     parser.add_argument('-a', '--amount', help='Minimum amount of flows that should be in a tuple to be printed.', action='store', required=False, type=int, default=-1)
+    parser.add_argument('-c', '--config', help='Path to the slips config file.', action='store', required=False) 
     parser.add_argument('-v', '--verbose', help='Amount of verbosity. This shows more info about the results.', action='store', default=1, required=False, type=int)
     parser.add_argument('-e', '--debug', help='Amount of debugging. This shows inner information about the flows.', action='store', default=0, required=False, type=int)
     parser.add_argument('-w', '--width', help='Width of the time slot used for the analysis. In minutes.', action='store', default=5, required=False, type=int)
@@ -754,8 +662,29 @@
     parser.add_argument('-t', '--threshold', help='Threshold for detection with IPHandler', action='store', default=0.002, required=False, type=float)
     parser.add_argument('-S', '--sdw_width', help='Width of sliding window. The unit is in \time windows\'. So a -S 10 and a -w 5, means a sliding window of 50 minutes.', action='store', default=10, required=False, type=int)
     parser.add_argument('-W','--whitelist',help="File with the IP addresses to whitelist. One per line.",action='store',required=False)
-
+    parser.add_argument('-o', '--offline', help='Process flows in offline mode.', action='store_true', default=False, required=False)
+    parser.add_argument('-p', '--path', help='Path to the flow file.', required=False)
     args = parser.parse_args()
+
+    # Read the config file
+    config = ConfigParser.ConfigParser()
+    if args.config:
+        try:
+            with open(args.config) as source:
+                config.readfp(source)
+                logger.info("Successfully read the config file.")
+        except IOError:
+            logger.error("Could not find the config file.")
+    else:
+        for loc in os.curdir, os.path.expanduser("~"), "/etc/slips", os.environ.get("SLIPS_CONF"):
+            if loc:
+                try:
+                    with open(os.path.join(loc, "slips.conf")) as source:
+                        config.readfp(source)
+                        logger.info("Successfully read the config file.")
+                        break
+                except IOError:
+                    pass
 
     # Check the verbose level
     if args.verbose < 1:
@@ -809,10 +738,23 @@
 
 
     # Create the thread and start it
-    processorThread = Processor(queue, timedelta(minutes=args.width), args.datawhois, args.verbose, args.amount, args.dontdetect, args.threshold, args.debug, whitelist, args.sdw_width)
+    processorThread = Processor(queue, timedelta(minutes=args.width), args.datawhois, args.verbose, args.amount, args.dontdetect, args.threshold, args.debug, whitelist, args.sdw_width, config)
     SH = SignalHandler(processorThread)
     SH.register_signal(signal.SIGINT)
     processorThread.start()
+
+    if args.offline:
+        print 'Working in offline mode'
+        if args.path:
+            content = readFileContent(args.path)
+            for line in content:
+                try:
+                    queue.put(line)
+                except Exception:
+                    logger.error("Failed to put the line into queue.",  exc_info=True)
+            print "Finished reading the file. "
+        else:
+            logging.error("A path to the flow file should be provided in the offline mode.")
 
     # Just put the lines in the queue as fast as possible
     for line in sys.stdin:
@@ -821,108 +763,4 @@
         print 'Finished receiving the input.'
     # Shall we wait? Not sure. Seems that not
     time.sleep(1)
-    queue.put('stop')
-=======
-def readFileContent(path):
-    print path
-    try:
-        with open(path) as f:
-            content = f.readlines()
-            f.close()
-            return [x.strip() for x in content]
-    except Exception:
-        logger.error("Error opening flow file.", exc_info=True)
-
-
-####################
-# Main
-####################
-print 'Stratosphere Linux IPS. Version {}\n'.format(version)
-
-# Parse the parameters
-parser = argparse.ArgumentParser()
-parser.add_argument('-a', '--amount', help='Minimum amount of flows that should be in a tuple to be printed.',action='store', required=False, type=int, default=-1)
-parser.add_argument('-c', '--config', help='Path to the slips config file.', action='store', required=False) 
-parser.add_argument('-v', '--verbose', help='Amount of verbosity.', action='store', default=1, required=False, type=int)
-parser.add_argument('-w', '--width', help='Width of the time slot used for the analysis. In minutes.', action='store', default=5, required=False, type=int) 
-parser.add_argument('-d', '--datawhois', help='Get and show the whois info for the destination IP in each tuple', action='store_true', default=False, required=False)
-parser.add_argument('-D', '--dontdetect', help='Dont detect the malicious behavior in the flows using the models. Just print the connections.', default=False, action='store_true', required=False)
-parser.add_argument('-f', '--folder', help='Folder with models to apply for detection.', action='store', required=False)
-parser.add_argument('-s', '--sound', help='Play a small sound when a periodic connections is found.', action='store_true', default=False, required=False)
-parser.add_argument('-o', '--offline', help='Process flows in offline mode.', action='store_true', default=False, required=False)
-parser.add_argument('-p', '--path', help='Path to the flow file.', required=False)
-args = parser.parse_args() 
-
-# Global shit for whois cache. The tuple needs to access it but should be
-# shared, so global. This will be changed for a nice whois class
-whois_cache = {}
-
-config = ConfigParser.ConfigParser()
-if args.config:
-    try:
-        with open(args.config) as source:
-            config.readfp(source)
-            logger.info("Successfully read the config file.")
-    except IOError:
-        logger.error("Could not find the config file.")
-else:
-    for loc in os.curdir, os.path.expanduser("~"), "/etc/slips", os.environ.get("SLIPS_CONF"):
-        if loc:
-            try:
-                with open(os.path.join(loc, "slips.conf")) as source:
-                    config.readfp(source)
-                    logger.info("Successfully read the config file.")
-                    break
-            except IOError:
-                pass
-
-
-if args.dontdetect:
-    print 'Warning: No detections will be done. Only the behaviors are printed.'
-    print
-    # If the folder with models was specified, just ignore it
-    args.folder = False
-
-# Do we need sound?
-if args.sound:
-    import pygame.mixer
-    pygame.mixer.init(44100)
-    pygame.mixer.music.load('periodic.ogg')
-
-# Read the folder with models if specified
-if args.folder:
-    onlyfiles = [ f for f in listdir(args.folder) if isfile(join(args.folder, f))]
-    print 'Detecting malicious behaviors with the following models:'
-    for file in onlyfiles:
-        __markov_models__.set_model_to_detect(join(args.folder, file))
-
-# Create the queue
-queue = Queue()
-# Create the thread and start it
-processorThread = Processor(queue, timedelta(minutes=args.width), args.datawhois, args.verbose, args.amount,args.dontdetect, config)
-processorThread.start()
-
-if args.offline:
-    print 'Working in offline mode'
-    if args.path:
-        content = readFileContent(args.path)
-        for line in content:
-            try:
-                queue.put(line)
-            except Exception:
-                logger.error("Failed to put the line into queue.",  exc_info=True)
-        print "Finished reading the file. "
-    else:
-        logging.error("A path to the flow file should be provided in the offline mode.")
-
-else:
-    while True:
-        line = sys.stdin.readline()
-        if not line:
-            break
-        queue.put(line)
-print 'Finished receiving the input.'
-# Shall we wait? Not sure. Seems that not
-time.sleep(1)
-queue.put('stop')
->>>>>>> f94a7a2a
+    queue.put('stop')