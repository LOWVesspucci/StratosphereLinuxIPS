--- conflicted
+++ resolved
@@ -852,10 +852,6 @@
         elif 'tunnel' in file_type:
             self.column_values['type'] = 'tunnel'
         elif 'notice' in file_type:
-<<<<<<< HEAD
-            # notice fields: ts - uid id.orig_h(saddr) - id.orig_p(sport) - id.resp_h(daddr) - id.resp_p(dport) - note - msg
-            self.column_values['type'] = 'notice'
-=======
             """ Parse the fields we're interested in in the notice.log file """
             # notice fields: ts - uid id.orig_h(saddr) - id.orig_p(sport) - id.resp_h(daddr) - id.resp_p(dport) - note - msg
             self.column_values['type'] = 'notice'
@@ -865,17 +861,13 @@
             if self.column_values['daddr'] is '':
                 # set daddr to src for now because the notice that contains portscan doesn't have a dst field and slips needs it to work
                 self.column_values['daddr'] = line.get('dst', self.column_values['saddr'] )
->>>>>>> 76e22964
             self.column_values['sport'] = line.get('id.orig_p', '')
             self.column_values['dport'] = line.get('id.resp_p', '')
             # self.column_values['scanned_ip'] = line.get('dst', '')
             self.column_values['note'] = line.get('note', '')
             self.column_values['msg'] = line.get('msg', '') # we're looking for self signed certs in this field
-<<<<<<< HEAD
-=======
             self.column_values['scanned_port'] = line.get('p', '')
             self.column_values['scanning_ip'] = line.get('src', '')
->>>>>>> 76e22964
 
     def process_argus_input(self, new_line):
         """
