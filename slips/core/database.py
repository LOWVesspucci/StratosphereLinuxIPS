--- conflicted
+++ resolved
@@ -30,6 +30,7 @@
             print('[DB] Error in database.py: Is redis database running? You can run it as: "redis-server --daemonize yes"')
 
         self.separator = '_'
+        self.db_timeline_last_index = 0
 
     def print(self, text, verbose=1, debug=0):
         """
@@ -679,21 +680,19 @@
         else:
             # We never had any evidence for nothing
             current_evidence = {}
-        # We dont care if there is previous evidence or not in this key. We just change all the values.
+        # We dont care if there is previous evidence or not. We just change all the values.
         data = []
         data.append(confidence)
         data.append(threat_level)
         data.append(description)
         current_evidence[key] = data
 
-        current_evidence_json = json.dumps(current_evidence)
-        self.r.hset(profileid + self.separator + twid, 'Evidence', str(current_evidence_json))
+        current_evidence = json.dumps(current_evidence)
+        self.r.hset(profileid + self.separator + twid, 'Evidence', str(current_evidence))
         # Tell everyone an evidence was added
         self.publish('evidence_added', profileid + ':' + twid)
-
         # Add this evidence to the timeline
-        text_timeline = str(current_evidence[key][2]) + '\n'
-        self.add_timeline_line(profileid, twid, text_timeline)
+        self.add_timeline_line(profileid, twid, current_evidence)
 
     def getEvidenceForTW(self, profileid, twid):
         """ Get the evidence for this TW for this Profile """
@@ -859,18 +858,20 @@
     def add_timeline_line(self, profileid, twid, data):
         """ Add a line to the time line of this profileid and twid """
         key = str(profileid + self.separator + twid + self.separator + 'timeline')
-        self.r.rpush(key, str(data))
+        # Set the index of last stored item. (Do not be confused the index of last item is not common index,
+        # because it starts from 1 not from 0.)
+        self.db_timeline_last_index = self.r.rpush(key, str(data))
 
     def get_timeline_last_line(self, profileid, twid):
         """ Add a line to the time line of this profileid and twid """
-<<<<<<< HEAD
         key = str(profileid + self.separator + twid + self.separator + 'timeline')
         data = self.r.lrange(key, -1, -1)
-=======
-        key = str(profileid + self.separator + twid + self.separator + 'timeline') 
-        #data = self.r.lrange(key, -1, -1)
-        data = self.r.lpop(key)
->>>>>>> 5370ebb9
+        return data
+
+    def get_timeline_last_lines(self, profileid, twid):
+        """ Add a line to the time line of this profileid and twid """
+        key = str(profileid + self.separator + twid + self.separator + 'timeline')
+        data = self.r.lrange(key, self.db_timeline_last_index, -1)
         return data
 
     def get_timeline_all_lines(self, profileid, twid):
