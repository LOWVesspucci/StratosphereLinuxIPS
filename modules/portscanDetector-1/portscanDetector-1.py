--- conflicted
+++ resolved
@@ -26,6 +26,9 @@
         self.fieldseparator = __database__.getFieldSeparator()
         # To which channels do you wnat to subscribe? When a message arrives on the channel the module will wakeup
         self.c1 = __database__.subscribe('tw_modified')
+        # We need to know that after a detection, if we receive another flow that does not modify the count for the detection, we are not
+        # re-detecting again only becase the threshold was overcomed last time.
+        self.cache_det_thresholds = {}
         self.separator = '_'
 
     def print(self, text, verbose=1, debug=0):
@@ -72,12 +75,6 @@
                 # Remember that in slips all these port scans can happen for traffic going IN to an IP or going OUT from the IP.
 
 
-<<<<<<< HEAD
-                
-                # data = __database__.getSrcDstPortTCPNotEstablishedFromProfileTW(profileid, twid, 'Client')
-                hash_key = profileid + self.separator + twid
-                data = __database__.get_data_from_profile_tw(hash_key, 'DstPortClientTCPEstablished')
-=======
                 # Get the list of dports that we connected as client using TCP not established
                 direction = 'Dst'
                 state = 'NotEstablished'
@@ -85,7 +82,6 @@
                 role = 'Client'
                 type_data = 'Ports'
                 data = __database__.getDataFromProfileTW(profileid, twid, direction, state, protocol, role, type_data)
->>>>>>> 2098777a
                 # For each port, see if the amount is over the threshold
                 for dport in data.keys():
                     """
@@ -118,16 +114,25 @@
                     dstips = data[dport]['dstips']
                     amount_of_dips = len(dstips)
                     # If we contacted more than 3 dst IPs on this port with not established connections.. we have evidence
-                    self.print('Horizontal Portscan check. Amount of dips: {}. Threshold=3'.format(amount_of_dips), 3, 0)
-                    if amount_of_dips > 3:
-                        # Type of evidence
-                        type_evidence = 'PortScanType2'
-                        # Key
-                        key = 'dport' + ':' + dport + ':' + type_evidence
-                        # Threat level
-                        threat_level = 50
-                        # Compute the confidence
-                        pkts_sent = 0
+                    #self.print('Horizontal Portscan check. Amount of dips: {}. Threshold=3'.format(amount_of_dips), 3, 0)
+
+                    # Type of evidence
+                    type_evidence = 'PortScanType2'
+                    # Key
+                    key = 'dport' + ':' + dport + ':' + type_evidence
+                    # Threat level
+                    threat_level = 50
+                    # Compute the confidence
+                    pkts_sent = 0
+                    # We detect a scan every Threshold. So we detect when there is 3, 6, 9, 12, etc. dips per port.
+                    # The idea is that after X dips we detect a connection. And then we 'reset' the counter until we see again X more. 
+                    cache_key = profileid + ':' + twid + ':' + key
+                    try:
+                        prev_amount_dips = self.cache_det_thresholds[cache_key] 
+                    except KeyError:
+                        prev_amount_dips = 0
+                    #self.print('Key: {}. Prev dips: {}, Current: {}'.format(cache_key, prev_amount_dips, amount_of_dips))
+                    if amount_of_dips % 3 == 0 and prev_amount_dips < amount_of_dips:
                         for dip in dstips:
                             # Get the total amount of pkts sent to the same port to all IPs
                             pkts_sent += dstips[dip]
@@ -137,17 +142,6 @@
                             # Between 3 and 10 pkts compute a kind of linear grow
                             confidence = pkts_sent / 10.0
                         # Description
-<<<<<<< HEAD
-                        description = 'Horizontal Port Scan to port {}. Not Estab TCP from IP: {}. Tot pkts sent all IPs: {}'.format(dport, profileid.split(self.fieldseparator)[1], pkts_sent, confidence)
-                        __database__.setEvidenceForTW(profileid, twid, key, threat_level, confidence, description)
-                        self.print(description ,3,0)
-
-
-                # Get the list of dstips that we connected as client using TCP not established, and their ports
-                # data = __database__.getClientTCPNotEstablishedFromProfileTW('DstIP', profileid, twid)
-                hash_key = profileid + self.separator + twid
-                data = __database__.get_data_from_profile_tw(hash_key, 'DstIPClientTCPEstablished')
-=======
                         description = 'New horizontal port scan detected to port {}. Not Estab TCP from IP: {}. Tot pkts sent all IPs: {}'.format(dport, profileid.split(self.fieldseparator)[1], pkts_sent, confidence)
                         __database__.setEvidence(key, threat_level, confidence, description, profileid=profileid, twid=twid)
                         self.print(description, 3, 0)
@@ -163,23 +157,28 @@
                 type_data = 'IPs'
                 data = __database__.getDataFromProfileTW(profileid, twid, direction, state, protocol, role, type_data)
 
->>>>>>> 2098777a
                 # For each dstip, see if the amount of ports connections is over the threshold
-                #self.print(str(data),4,0)
                 for dstip in data.keys():
                     ### PortScan Type 1. Direction OUT
                     # dstports is a dict
                     dstports = data[dstip]['dstports']
                     amount_of_dports = len(dstports)
                     #self.print('Vertical Portscan check. Amount of dports: {}. Threshold=3'.format(amount_of_dports), 3, 0)
-                    # If we contacted more than 3 dst ports on this ip with not established connections.. we have evidence
-                    if amount_of_dports > 3:
-                        # Type of evidence
-                        type_evidence = 'PortScanType1'
-                        # Key
-                        key = 'dstip' + ':' + dstip + ':' + type_evidence
-                        # Threat level
-                        threat_level = 50
+                    # Type of evidence
+                    type_evidence = 'PortScanType1'
+                    # Key
+                    key = 'dstip' + ':' + dstip + ':' + type_evidence
+                    # Threat level
+                    threat_level = 50
+                    # We detect a scan every Threshold. So we detect when there is 3, 6, 9, 12, etc. dports per dip.
+                    # The idea is that after X dips we detect a connection. And then we 'reset' the counter until we see again X more. 
+                    cache_key = profileid + ':' + twid + ':' + key
+                    try:
+                        prev_amount_dports = self.cache_det_thresholds[cache_key]
+                    except KeyError:
+                        prev_amount_dports = 0
+                    #self.print('Key: {}, Prev dports: {}, Current: {}'.format(cache_key, prev_amount_dports, amount_of_dports))
+                    if amount_of_dports % 3 == 0 and prev_amount_dports < amount_of_dports:
                         # Compute the confidence
                         pkts_sent = 0
                         for dport in dstports:
@@ -191,15 +190,11 @@
                             # Between 3 and 10 pkts compute a kind of linear grow
                             confidence = pkts_sent / 10.0
                         # Description
-<<<<<<< HEAD
-                        description = 'Vertical Port Scan to IP {} from {}. Total {} dst ports. Not Estab TCP. Tot pkts sent all ports: {}'.format(dstip, profileid.split(self.fieldseparator)[1], amount_of_dports, pkts_sent, confidence)
-                        __database__.setEvidenceForTW(profileid, twid, key, threat_level, confidence, description)
-=======
                         description = 'New vertical port scan detected to IP {} from {}. Total {} dst ports. Not Estab TCP. Tot pkts sent all ports: {}'.format(dstip, profileid.split(self.fieldseparator)[1], amount_of_dports, pkts_sent, confidence)
                         __database__.setEvidence(key, threat_level, confidence, description, profileid=profileid, twid=twid)
->>>>>>> 2098777a
                         self.print(description, 3, 0)
-
+                        # Store in our local cache how many dips were there:
+                        self.cache_det_thresholds[cache_key] = amount_of_dports
 
         except KeyboardInterrupt:
             self.print('Stopping the process', 0, 1)
