--- conflicted
+++ resolved
@@ -83,12 +83,7 @@
 - To try:
     - Android
     - IOS
-<<<<<<< HEAD
-
-
-
 ### Roadmap
-
 
 ### Changelog
 
@@ -108,27 +103,4 @@
 - Ondrej Lukas: New detection metric of infected IPs based on timewindows, detection windows, weighted scores and averages. Also all the ip_handler, alerts classs, etc. 
 - Elaheh Biglar Beigi
 - MariaRigaki 
-- kartik88363
-=======
-### Roadmap
-
-### Changelog
-
-- 0.3.3alpha
-
-
-
-### TODO
-- Make a good reference to the installation of argus 3.x
-- Create a local DB of IPs so we can rememeber info about them (sqlite)
-- Add priories to the log: CRITIAL, etc.
-- If even the format of the flows change during the read, one idea is to search for an exception in the read of the format and then check which is the new format in the flow. Only check when there is an exception.
-
-### Author and Contributors
-
-- The author of the project is Sebastian Garcia, sebastian.garcia@agents.fel.cvut.cz, eldraco@gmail.com. (Send an email for bugs, reports, ideas or comments)
-- Ondrej Lukas: New detection metric of infected IPs based on timewindows, detection windows, weighted scores and averages. Also all the ip_handler, alerts classs, etc. 
-- Elaheh Biglar Beigi.
-- MariaRigaki.
-- kartik88363.
->>>>>>> b110a499
+- kartik88363