# Stratosphere Linux IPS (slips)
This is the linux version of the Stratosphere IPS, a behavioral-based intrusion detection and prevention system that uses machine learning algorithms to detect malicious behaviors. It is part of a larger suite of programs that include the [Stratosphere Windows IPS] and the [Stratosphere Testing Framework].

This alpha version receives flows from a ra client ([Argus] Suite) and process them using a specific algorithm. The purpose of the Alpha version is to get feedback from the community, please send us your bug reports, feature requests and ideas. See the [Stratosphere IPS Website](https://stratosphereips.org).

## Platform
Slips (using argus) has been tested on Linux Debian 8 and Apple IOS 10.9.5 so far.

## Architecture
The idea of slips is to focus on the machine learning part of the detection and not in capturing the network traffic. That is why the traffic is received from an external Argus instance. Argus captures the packets in the networks and makes them _available_ to anyone connecting to the Argus port. Argus do not send the packets until somebody ask for them.

The basic architecture is to read the flows from an Argus instance using the __ra__ tool and to send the flows to slips as standard input. This way of working is very good because we can analyze the traffic of our own computer, and also we can analyze the traffic of a remote network or any other computer where an Argus instance is running. Actually if you run the Argus program in any Windows, Mac or router, slips can analyze the traffic.

## Usage
To use this alpha version you will need an argus instance running and listening in one port.

- If you don't have an Argus instance, first install it:
    - Source install from [Argus].
    - In Debian and Ubuntu you can do
        - sudo apt-get install argus argus-clients

- To run argus in your own computer you should do:
    - argus -B localhost -F [slipsfolder]/argus.conf

    This will run argus in your interface, open the port 902 in the localhost address only and run in background. See the argus configuration file and the Argus documentation for more information. (port 902 is used because is not in the default port list of nmap, so there are fewer chances that anybody will find it).

- Then you start the slips program receiving packets from a ra client.

    ra -F [slipsfolder]/ra.conf -n -Z b -S 127.0.0.1:902 | ./slips.py -m models -p

    This will read the network traffic in your computer and try to detect some malicious behavior by applying the models in the folder __models__.

    > Warning! You should wait at least one hour before Argus starts sending flows to slips. After this first hour the flows will arrive continually, but Argus is configured to read packets for one hour before it can create the flows. The best way of avoiding this is to let Argus run in the computer all the time and just connect with slips when you want. Remember: when is running Argus do not store the packets.

## Detection Models
The core of the slips program is not only the machine learning algorithm, but more importantly the __behavioral models__. The behavioral models are created with the [Stratosphere Testing Framework] and are exported by our research team. This is very important because the models are _curated_ to maximize the detection. If you want to play and create your own behavioral models see the Stratosphere Testing Framework documentation.

The behavioral models are stored in the __models__ folder and will be updated regularly. In this version you should pull the git repository by hand to update the models.

## Features 
This alpha version of slips comes with the following features:

- If you execute slips without the -m parameter it will __not__ detect any behavior in the network but just print the tuples (see the Stratosphere web page for more information). So actually you can also use slips to see what is happening in your network even without detection.
- Use -a to restrict the minimum amount of letters that the tuples had to have to be considered for detection. The default is a minimum of 3 letters which is enough for having at least one periodic letter.
- slips works by separating the traffic in time windows. This allows it to report to the user the detections in a fixed amount of time. The default time window is now __1 minute__ but you can change it with the parameter -w (a time window of five minutes is also recommended). (Warning: In the future we will update this to also consider the detection of IP addresses instead of tuples)
- If you want to tell slips to actually try to detect something, you should specify -m to tell slips where to find the behavioral models.
- The -p option tells slips to print the tuples that were detected. Even if the detection is working, without -p the tuples are not printed.
- If you want to be alerted of any detection without looking at the screen you can specify -s to have a sound alert. You need to install the pygames libraries.
- If you want to avoid doing any detection you should use -D.
- If you want to anonymize the source IP addresses before doing any processing, you can use -A. This will force all the source IPs to be hashed to MD5 in memory. Also a file is created in the current folder with the relationship of original IP addresses and new hashed IP addresses. So you can later relate the detections.

[Argus]: http://qosient.com/argus/ "Argus"
[Stratosphere Testing Framework]: https://github.com/stratosphereips/StratosphereTestingFramework
[Stratosphere Windows IPS]: https://github.com/stratosphereips/StratosphereIps


### TODO
<<<<<<< HEAD
    2016/01/24
    Problem with process_out_of_time_slot()
    <type 'exceptions.AttributeError'>
    ("'NoneType' object has no attribute 'strip'",)
    'NoneType' object has no attribute 'strip'
=======
-         Problem with process_out_of_time_slot()
<class 'ipwhois.ipwhois.WhoisLookupError'>
("Whois lookup failed for '205.251.199.89'.",)
Whois lookup failed for '205.251.199.89'.
>>>>>>> f6affb38


### Author
For bugs, reports, ideas or comments send an email to Sebastian Garcia, sebastian.garcia@agents.fel.cvut.cz
<|MERGE_RESOLUTION|>--- conflicted
+++ resolved
@@ -55,18 +55,15 @@
 
 
 ### TODO
-<<<<<<< HEAD
-    2016/01/24
+- 2016/01/24
     Problem with process_out_of_time_slot()
     <type 'exceptions.AttributeError'>
     ("'NoneType' object has no attribute 'strip'",)
     'NoneType' object has no attribute 'strip'
-=======
--         Problem with process_out_of_time_slot()
-<class 'ipwhois.ipwhois.WhoisLookupError'>
-("Whois lookup failed for '205.251.199.89'.",)
-Whois lookup failed for '205.251.199.89'.
->>>>>>> f6affb38
+- Problem with process_out_of_time_slot()
+    <class 'ipwhois.ipwhois.WhoisLookupError'>
+    ("Whois lookup failed for '205.251.199.89'.",)
+    Whois lookup failed for '205.251.199.89'.
 
 
 ### Author
